# Copyright (c) OpenMMLab. All rights reserved.
import math
from typing import Dict, List, Optional, Tuple, Union

import cv2
import mmcv
import numpy as np
from matplotlib import pyplot as plt
from mmengine.dist import master_only
from mmengine.structures import InstanceData

from mmpose.apis import convert_keypoint_definition
from mmpose.registry import VISUALIZERS
from mmpose.structures import PoseDataSample
from . import PoseLocalVisualizer


@VISUALIZERS.register_module()
class Pose3dLocalVisualizer(PoseLocalVisualizer):
    """MMPose 3d Local Visualizer.

    Args:
        name (str): Name of the instance. Defaults to 'visualizer'.
        image (np.ndarray, optional): the origin image to draw. The format
            should be RGB. Defaults to ``None``
        vis_backends (list, optional): Visual backend config list. Defaults to
            ``None``
        save_dir (str, optional): Save file dir for all storage backends.
            If it is ``None``, the backend storage will not save any data.
            Defaults to ``None``
        bbox_color (str, tuple(int), optional): Color of bbox lines.
            The tuple of color should be in BGR order. Defaults to ``'green'``
        kpt_color (str, tuple(tuple(int)), optional): Color of keypoints.
            The tuple of color should be in BGR order. Defaults to ``'red'``
        link_color (str, tuple(tuple(int)), optional): Color of skeleton.
            The tuple of color should be in BGR order. Defaults to ``None``
        line_width (int, float): The width of lines. Defaults to 1
        radius (int, float): The radius of keypoints. Defaults to 4
        show_keypoint_weight (bool): Whether to adjust the transparency
            of keypoints according to their score. Defaults to ``False``
        alpha (int, float): The transparency of bboxes. Defaults to ``0.8``
        det_kpt_color (str, tuple(tuple(int)), optional): Keypoints color
             info for detection. Defaults to ``None``
        det_dataset_skeleton (list): Skeleton info for detection. Defaults to
            ``None``
        det_dataset_link_color (list): Link color for detection. Defaults to
            ``None``
    """

    def __init__(
            self,
            name: str = 'visualizer',
            image: Optional[np.ndarray] = None,
            vis_backends: Optional[Dict] = None,
            save_dir: Optional[str] = None,
            bbox_color: Optional[Union[str, Tuple[int]]] = 'green',
            kpt_color: Optional[Union[str, Tuple[Tuple[int]]]] = 'red',
            link_color: Optional[Union[str, Tuple[Tuple[int]]]] = None,
            text_color: Optional[Union[str, Tuple[int]]] = (255, 255, 255),
            skeleton: Optional[Union[List, Tuple]] = None,
            line_width: Union[int, float] = 1,
            radius: Union[int, float] = 3,
            show_keypoint_weight: bool = False,
            backend: str = 'opencv',
            alpha: float = 0.8,
            det_kpt_color: Optional[Union[str, Tuple[Tuple[int]]]] = None,
            det_dataset_skeleton: Optional[Union[str,
                                                 Tuple[Tuple[int]]]] = None,
            det_dataset_link_color: Optional[np.ndarray] = None):
        super().__init__(name, image, vis_backends, save_dir, bbox_color,
                         kpt_color, link_color, text_color, skeleton,
                         line_width, radius, show_keypoint_weight, backend,
                         alpha)
        self.det_kpt_color = det_kpt_color
        self.det_dataset_skeleton = det_dataset_skeleton
        self.det_dataset_link_color = det_dataset_link_color

    def _draw_3d_data_samples(self,
                              image: np.ndarray,
                              pose_samples: PoseDataSample,
                              draw_gt: bool = True,
                              kpt_thr: float = 0.3,
                              num_instances=-1,
                              axis_azimuth: float = 70,
                              axis_limit: float = 1.7,
                              axis_dist: float = 10.0,
                              axis_elev: float = 15.0,
                              show_kpt_idx: bool = False,
                              scores_2d: Optional[np.ndarray] = None):
        """Draw keypoints and skeletons (optional) of GT or prediction.

        Args:
            image (np.ndarray): The image to draw.
            instances (:obj:`InstanceData`): Data structure for
                instance-level annotations or predictions.
            draw_gt (bool): Whether to draw GT PoseDataSample. Default to
                ``True``
            kpt_thr (float, optional): Minimum threshold of keypoints
                to be shown. Default: 0.3.
            num_instances (int): Number of instances to be shown in 3D. If
                smaller than 0, all the instances in the pose_result will be
                shown. Otherwise, pad or truncate the pose_result to a length
                of num_instances.
            axis_azimuth (float): axis azimuth angle for 3D visualizations.
            axis_dist (float): axis distance for 3D visualizations.
            axis_elev (float): axis elevation view angle for 3D visualizations.
            axis_limit (float): The axis limit to visualize 3d pose. The xyz
                range will be set as:
                - x: [x_c - axis_limit/2, x_c + axis_limit/2]
                - y: [y_c - axis_limit/2, y_c + axis_limit/2]
                - z: [0, axis_limit]
                Where x_c, y_c is the mean value of x and y coordinates
            show_kpt_idx (bool): Whether to show the index of keypoints.
                Defaults to ``False``
            scores_2d (np.ndarray, optional): Keypoint scores of 2d estimation
                that will be used to filter 3d instances.

        Returns:
            Tuple(np.ndarray): the drawn image which channel is RGB.
        """
        vis_width = max(image.shape)
        vis_height = vis_width

        if 'pred_instances' in pose_samples:
            pred_instances = pose_samples.pred_instances
        else:
            pred_instances = InstanceData()
        if num_instances < 0:
            if 'keypoints' in pred_instances:
                num_instances = len(pred_instances)
            else:
                num_instances = 0
        else:
            if len(pred_instances) > num_instances:
                pred_instances_ = InstanceData()
                for k in pred_instances.keys():
                    new_val = pred_instances[k][:num_instances]
                    pred_instances_.set_field(new_val, k)
                pred_instances = pred_instances_
            elif num_instances < len(pred_instances):
                num_instances = len(pred_instances)

        num_fig = num_instances
        if draw_gt:
            vis_width *= 2
            num_fig *= 2

        plt.ioff()
        fig = plt.figure(
            figsize=(vis_width * num_instances * 0.01, vis_height * 0.01))

        def _draw_3d_instances_kpts(keypoints,
                                    scores,
                                    scores_2d,
                                    keypoints_visible,
                                    fig_idx,
                                    show_kpt_idx,
                                    title=None):

            for idx, (kpts, score, score_2d) in enumerate(
                    zip(keypoints, scores, scores_2d)):

                valid = np.logical_and(score >= kpt_thr, score_2d >= kpt_thr,
                                       np.any(~np.isnan(kpts), axis=-1))

                kpts_valid = kpts[valid]
                ax = fig.add_subplot(
                    1, num_fig, fig_idx * (idx + 1), projection='3d')
                ax.view_init(elev=axis_elev, azim=axis_azimuth)
                ax.set_aspect('auto')
                ax.set_xticks([])
                ax.set_yticks([])
                ax.set_zticks([])
                ax.set_xticklabels([])
                ax.set_yticklabels([])
                ax.set_zticklabels([])
                if title:
                    ax.set_title(f'{title} ({idx})')
                ax.dist = axis_dist

                x_c = np.mean(kpts_valid[:, 0]) if valid.any() else 0
                y_c = np.mean(kpts_valid[:, 1]) if valid.any() else 0
                z_c = np.mean(kpts_valid[:, 2]) if valid.any() else 0

                ax.set_xlim3d([x_c - axis_limit / 2, x_c + axis_limit / 2])
                ax.set_ylim3d([y_c - axis_limit / 2, y_c + axis_limit / 2])
                ax.set_zlim3d(
                    [min(0, z_c - axis_limit / 2), z_c + axis_limit / 2])

                if self.kpt_color is None or isinstance(self.kpt_color, str):
                    kpt_color = [self.kpt_color] * len(kpts)
                elif len(self.kpt_color) == len(kpts):
                    kpt_color = self.kpt_color
                else:
                    raise ValueError(
                        f'the length of kpt_color '
                        f'({len(self.kpt_color)}) does not matches '
                        f'that of keypoints ({len(kpts)})')

                x_3d, y_3d, z_3d = np.split(kpts_valid[:, :3], [1, 2], axis=1)

<<<<<<< HEAD
                kpt_color = np.array(kpt_color)[valid]
=======
                kpt_color = kpt_color[valid] / 255.
>>>>>>> 7bfa713e

                ax.scatter(x_3d, y_3d, z_3d, marker='o', c=kpt_color)

                if show_kpt_idx:
                    for kpt_idx in range(len(x_3d)):
                        ax.text(x_3d[kpt_idx][0], y_3d[kpt_idx][0],
                                z_3d[kpt_idx][0], str(kpt_idx))

                if self.skeleton is not None and self.link_color is not None:
                    if self.link_color is None or isinstance(
                            self.link_color, str):
                        link_color = [self.link_color] * len(self.skeleton)
                    elif len(self.link_color) == len(self.skeleton):
                        link_color = self.link_color
                    else:
                        raise ValueError(
                            f'the length of link_color '
                            f'({len(self.link_color)}) does not matches '
                            f'that of skeleton ({len(self.skeleton)})')

                    for sk_id, sk in enumerate(self.skeleton):
                        sk_indices = [_i for _i in sk]
                        xs_3d = kpts[sk_indices, 0]
                        ys_3d = kpts[sk_indices, 1]
                        zs_3d = kpts[sk_indices, 2]
                        kpt_score = score[sk_indices]
                        kpt_score_2d = score_2d[sk_indices]
                        if kpt_score.min() > kpt_thr and kpt_score_2d.min(
                        ) > kpt_thr:
                            # matplotlib uses RGB color in [0, 1] value range
                            _color = link_color[sk_id] / 255.
                            ax.plot(
                                xs_3d, ys_3d, zs_3d, color=_color, zdir='z')

        if 'keypoints' in pred_instances:
            keypoints = pred_instances.get('keypoints',
                                           pred_instances.keypoints)

            if 'keypoint_scores' in pred_instances:
                scores = pred_instances.keypoint_scores
            else:
                scores = np.ones(keypoints.shape[:-1])

            if scores_2d is None:
                scores_2d = np.ones(keypoints.shape[:-1])

            if 'keypoints_visible' in pred_instances:
                keypoints_visible = pred_instances.keypoints_visible
            else:
                keypoints_visible = np.ones(keypoints.shape[:-1])

            _draw_3d_instances_kpts(keypoints, scores, scores_2d,
                                    keypoints_visible, 1, show_kpt_idx,
                                    'Prediction')

        if draw_gt and 'gt_instances' in pose_samples:
            gt_instances = pose_samples.gt_instances
            if 'lifting_target' in gt_instances:
                keypoints = gt_instances.get('lifting_target',
                                             gt_instances.lifting_target)
                scores = np.ones(keypoints.shape[:-1])

                if 'lifting_target_visible' in gt_instances:
                    keypoints_visible = gt_instances.lifting_target_visible
                else:
                    keypoints_visible = np.ones(keypoints.shape[:-1])
            elif 'keypoints_gt' in gt_instances:
                keypoints = gt_instances.get('keypoints_gt',
                                             gt_instances.keypoints_gt)
                scores = np.ones(keypoints.shape[:-1])
<<<<<<< HEAD

                if 'keypoints_visible' in gt_instances:
                    keypoints_visible = gt_instances.keypoints_visible
                else:
                    keypoints_visible = np.ones(keypoints.shape[:-1])
            else:
                raise ValueError('to visualize ground truth results, '
                                 'data sample must contain '
                                 '"lifting_target" or "keypoints_gt"')

            _draw_3d_instances_kpts(keypoints, scores, keypoints_visible, 2,
                                    show_kpt_idx, 'Ground Truth')
=======

                if 'keypoints_visible' in gt_instances:
                    keypoints_visible = gt_instances.keypoints_visible
                else:
                    keypoints_visible = np.ones(keypoints.shape[:-1])
            else:
                raise ValueError('to visualize ground truth results, '
                                 'data sample must contain '
                                 '"lifting_target" or "keypoints_gt"')

            if scores_2d is None:
                scores_2d = np.ones(keypoints.shape[:-1])

            _draw_3d_instances_kpts(keypoints, scores, scores_2d,
                                    keypoints_visible, 2, show_kpt_idx,
                                    'Ground Truth')
>>>>>>> 7bfa713e

        # convert figure to numpy array
        fig.tight_layout()
        fig.canvas.draw()

        pred_img_data = np.frombuffer(
            fig.canvas.tostring_rgb(), dtype=np.uint8)

        if not pred_img_data.any():
            pred_img_data = np.full((vis_height, vis_width, 3), 255)
        else:
            width, height = fig.get_size_inches() * fig.get_dpi()
            pred_img_data = pred_img_data.reshape(
                int(height),
                int(width) * num_instances, 3)

        plt.close(fig)

        return pred_img_data

    def _draw_instances_kpts(self,
                             image: np.ndarray,
                             instances: InstanceData,
                             kpt_thr: float = 0.3,
                             show_kpt_idx: bool = False,
                             skeleton_style: str = 'mmpose'):
        """Draw keypoints and skeletons (optional) of GT or prediction.

        Args:
            image (np.ndarray): The image to draw.
            instances (:obj:`InstanceData`): Data structure for
                instance-level annotations or predictions.
            kpt_thr (float, optional): Minimum threshold of keypoints
                to be shown. Default: 0.3.
            show_kpt_idx (bool): Whether to show the index of keypoints.
                Defaults to ``False``
            skeleton_style (str): Skeleton style selection. Defaults to
                ``'mmpose'``

        Returns:
            np.ndarray: the drawn image which channel is RGB.
        """

        self.set_image(image)
        img_h, img_w, _ = image.shape
        scores = None

        if 'keypoints' in instances:
            keypoints = instances.get('transformed_keypoints',
                                      instances.keypoints)

            if 'keypoint_scores' in instances:
                scores = instances.keypoint_scores
            else:
                scores = np.ones(keypoints.shape[:-1])

            if 'keypoints_visible' in instances:
                keypoints_visible = instances.keypoints_visible
            else:
                keypoints_visible = np.ones(keypoints.shape[:-1])

            if skeleton_style == 'openpose':
                keypoints_info = np.concatenate(
                    (keypoints, scores[..., None], keypoints_visible[...,
                                                                     None]),
                    axis=-1)
                # compute neck joint
                neck = np.mean(keypoints_info[:, [5, 6]], axis=1)
                # neck score when visualizing pred
                neck[:, 2:4] = np.logical_and(
                    keypoints_info[:, 5, 2:4] > kpt_thr,
                    keypoints_info[:, 6, 2:4] > kpt_thr).astype(int)
                new_keypoints_info = np.insert(
                    keypoints_info, 17, neck, axis=1)

                mmpose_idx = [
                    17, 6, 8, 10, 7, 9, 12, 14, 16, 13, 15, 2, 1, 4, 3
                ]
                openpose_idx = [
                    1, 2, 3, 4, 6, 7, 8, 9, 10, 12, 13, 14, 15, 16, 17
                ]
                new_keypoints_info[:, openpose_idx] = \
                    new_keypoints_info[:, mmpose_idx]
                keypoints_info = new_keypoints_info

                keypoints, scores, keypoints_visible = keypoints_info[
                    ..., :2], keypoints_info[..., 2], keypoints_info[..., 3]

            kpt_color = self.kpt_color
            if self.det_kpt_color is not None:
                kpt_color = self.det_kpt_color

            for kpts, score, visible in zip(keypoints, scores,
                                            keypoints_visible):
                kpts = np.array(kpts[..., :2], copy=False)

                if kpt_color is None or isinstance(kpt_color, str):
                    kpt_color = [kpt_color] * len(kpts)
                elif len(kpt_color) == len(kpts):
                    kpt_color = kpt_color
                else:
                    raise ValueError(f'the length of kpt_color '
                                     f'({len(kpt_color)}) does not matches '
                                     f'that of keypoints ({len(kpts)})')

                # draw each point on image
                for kid, kpt in enumerate(kpts):
                    if score[kid] < kpt_thr or not visible[
                            kid] or kpt_color[kid] is None:
                        # skip the point that should not be drawn
                        continue

                    color = kpt_color[kid]
                    if not isinstance(color, str):
                        color = tuple(int(c) for c in color)
                    transparency = self.alpha
                    if self.show_keypoint_weight:
                        transparency *= max(0, min(1, score[kid]))
                    self.draw_circles(
                        kpt,
                        radius=np.array([self.radius]),
                        face_colors=color,
                        edge_colors=color,
                        alpha=transparency,
                        line_widths=self.radius)
                    if show_kpt_idx:
                        self.draw_texts(
                            str(kid),
                            kpt,
                            colors=color,
                            font_sizes=self.radius * 3,
                            vertical_alignments='bottom',
                            horizontal_alignments='center')

                # draw links
                skeleton = self.skeleton
                if self.det_dataset_skeleton is not None:
                    skeleton = self.det_dataset_skeleton
                link_color = self.link_color
                if self.det_dataset_link_color is not None:
                    link_color = self.det_dataset_link_color
                if skeleton is not None and link_color is not None:
                    if link_color is None or isinstance(link_color, str):
                        link_color = [link_color] * len(skeleton)
                    elif len(link_color) == len(skeleton):
                        link_color = link_color
                    else:
                        raise ValueError(
                            f'the length of link_color '
                            f'({len(link_color)}) does not matches '
                            f'that of skeleton ({len(skeleton)})')

                    for sk_id, sk in enumerate(skeleton):
                        pos1 = (int(kpts[sk[0], 0]), int(kpts[sk[0], 1]))
                        pos2 = (int(kpts[sk[1], 0]), int(kpts[sk[1], 1]))
                        if not (visible[sk[0]] and visible[sk[1]]):
                            continue

                        if (pos1[0] <= 0 or pos1[0] >= img_w or pos1[1] <= 0
                                or pos1[1] >= img_h or pos2[0] <= 0
                                or pos2[0] >= img_w or pos2[1] <= 0
                                or pos2[1] >= img_h or score[sk[0]] < kpt_thr
                                or score[sk[1]] < kpt_thr
                                or link_color[sk_id] is None):
                            # skip the link that should not be drawn
                            continue
                        X = np.array((pos1[0], pos2[0]))
                        Y = np.array((pos1[1], pos2[1]))
                        color = link_color[sk_id]
                        if not isinstance(color, str):
                            color = tuple(int(c) for c in color)
                        transparency = self.alpha
                        if self.show_keypoint_weight:
                            transparency *= max(
                                0, min(1, 0.5 * (score[sk[0]] + score[sk[1]])))

                        if skeleton_style == 'openpose':
                            mX = np.mean(X)
                            mY = np.mean(Y)
                            length = ((Y[0] - Y[1])**2 + (X[0] - X[1])**2)**0.5
                            angle = math.degrees(
                                math.atan2(Y[0] - Y[1], X[0] - X[1]))
                            stickwidth = 2
                            polygons = cv2.ellipse2Poly(
                                (int(mX), int(mY)),
                                (int(length / 2), int(stickwidth)), int(angle),
                                0, 360, 1)

                            self.draw_polygons(
                                polygons,
                                edge_colors=color,
                                face_colors=color,
                                alpha=transparency)

                        else:
                            self.draw_lines(
                                X, Y, color, line_widths=self.line_width)

        return self.get_image(), scores

    @master_only
    def add_datasample(self,
                       name: str,
                       image: np.ndarray,
                       data_sample: PoseDataSample,
                       det_data_sample: Optional[PoseDataSample] = None,
                       draw_gt: bool = True,
                       draw_pred: bool = True,
                       draw_2d: bool = True,
                       draw_bbox: bool = False,
                       show_kpt_idx: bool = False,
                       skeleton_style: str = 'mmpose',
                       dataset_2d: str = 'coco',
                       dataset_3d: str = 'h36m',
                       convert_keypoint: bool = True,
                       axis_azimuth: float = 70,
                       axis_limit: float = 1.7,
                       axis_dist: float = 10.0,
                       axis_elev: float = 15.0,
                       num_instances: int = -1,
                       show: bool = False,
                       wait_time: float = 0,
                       out_file: Optional[str] = None,
                       kpt_thr: float = 0.3,
                       step: int = 0) -> None:
        """Draw datasample and save to all backends.

        - If GT and prediction are plotted at the same time, they are
        displayed in a stitched image where the left image is the
        ground truth and the right image is the prediction.
        - If ``show`` is True, all storage backends are ignored, and
        the images will be displayed in a local window.
        - If ``out_file`` is specified, the drawn image will be
        saved to ``out_file``. t is usually used when the display
        is not available.

        Args:
            name (str): The image identifier
            image (np.ndarray): The image to draw
            data_sample (:obj:`PoseDataSample`): The 3d data sample
                to visualize
            det_data_sample (:obj:`PoseDataSample`, optional): The 2d detection
                data sample to visualize
            draw_gt (bool): Whether to draw GT PoseDataSample. Default to
                ``True``
            draw_pred (bool): Whether to draw Prediction PoseDataSample.
                Defaults to ``True``
            draw_2d (bool): Whether to draw 2d detection results. Defaults to
                ``True``
            draw_bbox (bool): Whether to draw bounding boxes. Default to
                ``False``
            show_kpt_idx (bool): Whether to show the index of keypoints.
                Defaults to ``False``
            skeleton_style (str): Skeleton style selection. Defaults to
                ``'mmpose'``
            dataset_2d (str): Name of 2d keypoint dataset. Defaults to
                ``'CocoDataset'``
            dataset_3d (str): Name of 3d keypoint dataset. Defaults to
                ``'Human36mDataset'``
            convert_keypoint (bool): Whether to convert keypoint definition.
                Defaults to ``True``
            axis_azimuth (float): axis azimuth angle for 3D visualizations.
            axis_dist (float): axis distance for 3D visualizations.
            axis_elev (float): axis elevation view angle for 3D visualizations.
            axis_limit (float): The axis limit to visualize 3d pose. The xyz
                range will be set as:
                - x: [x_c - axis_limit/2, x_c + axis_limit/2]
                - y: [y_c - axis_limit/2, y_c + axis_limit/2]
                - z: [0, axis_limit]
                Where x_c, y_c is the mean value of x and y coordinates
            num_instances (int): Number of instances to be shown in 3D. If
                smaller than 0, all the instances in the pose_result will be
                shown. Otherwise, pad or truncate the pose_result to a length
                of num_instances. Defaults to -1
            show (bool): Whether to display the drawn image. Default to
                ``False``
            wait_time (float): The interval of show (s). Defaults to 0
            out_file (str): Path to output file. Defaults to ``None``
            kpt_thr (float, optional): Minimum threshold of keypoints
                to be shown. Default: 0.3.
            step (int): Global step value to record. Defaults to 0
        """

        det_img_data = None
        scores_2d = None

        if draw_2d:
            det_img_data = image.copy()

            # draw bboxes & keypoints
            if (det_data_sample is not None
                    and 'pred_instances' in det_data_sample):
                det_img_data, scores_2d = self._draw_instances_kpts(
                    image=det_img_data,
                    instances=det_data_sample.pred_instances,
                    kpt_thr=kpt_thr,
                    show_kpt_idx=show_kpt_idx,
                    skeleton_style=skeleton_style)
                if draw_bbox:
                    det_img_data = self._draw_instances_bbox(
                        det_img_data, det_data_sample.pred_instances)
        if scores_2d is not None and convert_keypoint:
            if scores_2d.ndim == 2:
                scores_2d = scores_2d[..., None]
            scores_2d = np.squeeze(
                convert_keypoint_definition(scores_2d, dataset_2d, dataset_3d),
                axis=-1)
        pred_img_data = self._draw_3d_data_samples(
            image.copy(),
            data_sample,
            draw_gt=draw_gt,
            num_instances=num_instances,
            axis_azimuth=axis_azimuth,
            axis_limit=axis_limit,
            show_kpt_idx=show_kpt_idx,
            axis_dist=axis_dist,
            axis_elev=axis_elev,
            scores_2d=scores_2d)

        # merge visualization results
        if det_img_data is not None:
            width = max(pred_img_data.shape[1] - det_img_data.shape[1], 0)
            height = max(pred_img_data.shape[0] - det_img_data.shape[0], 0)
            det_img_data = cv2.copyMakeBorder(
                det_img_data,
                height // 2,
                (height // 2 + 1) if height % 2 == 1 else height // 2,
                width // 2, (width // 2 + 1) if width % 2 == 1 else width // 2,
                cv2.BORDER_CONSTANT,
                value=(255, 255, 255))
            drawn_img = np.concatenate((det_img_data, pred_img_data), axis=1)
        else:
            drawn_img = pred_img_data

        # It is convenient for users to obtain the drawn image.
        # For example, the user wants to obtain the drawn image and
        # save it as a video during video inference.
        self.set_image(drawn_img)

        if show:
            self.show(drawn_img, win_name=name, wait_time=wait_time)

        if out_file is not None:
            mmcv.imwrite(drawn_img[..., ::-1], out_file)
        else:
            # save drawn_img to backends
            self.add_image(name, drawn_img, step)

        return self.get_image()<|MERGE_RESOLUTION|>--- conflicted
+++ resolved
@@ -199,11 +199,7 @@
 
                 x_3d, y_3d, z_3d = np.split(kpts_valid[:, :3], [1, 2], axis=1)
 
-<<<<<<< HEAD
                 kpt_color = np.array(kpt_color)[valid]
-=======
-                kpt_color = kpt_color[valid] / 255.
->>>>>>> 7bfa713e
 
                 ax.scatter(x_3d, y_3d, z_3d, marker='o', c=kpt_color)
 
@@ -274,7 +270,6 @@
                 keypoints = gt_instances.get('keypoints_gt',
                                              gt_instances.keypoints_gt)
                 scores = np.ones(keypoints.shape[:-1])
-<<<<<<< HEAD
 
                 if 'keypoints_visible' in gt_instances:
                     keypoints_visible = gt_instances.keypoints_visible
@@ -285,26 +280,12 @@
                                  'data sample must contain '
                                  '"lifting_target" or "keypoints_gt"')
 
-            _draw_3d_instances_kpts(keypoints, scores, keypoints_visible, 2,
-                                    show_kpt_idx, 'Ground Truth')
-=======
-
-                if 'keypoints_visible' in gt_instances:
-                    keypoints_visible = gt_instances.keypoints_visible
-                else:
-                    keypoints_visible = np.ones(keypoints.shape[:-1])
-            else:
-                raise ValueError('to visualize ground truth results, '
-                                 'data sample must contain '
-                                 '"lifting_target" or "keypoints_gt"')
-
             if scores_2d is None:
                 scores_2d = np.ones(keypoints.shape[:-1])
 
             _draw_3d_instances_kpts(keypoints, scores, scores_2d,
                                     keypoints_visible, 2, show_kpt_idx,
                                     'Ground Truth')
->>>>>>> 7bfa713e
 
         # convert figure to numpy array
         fig.tight_layout()
