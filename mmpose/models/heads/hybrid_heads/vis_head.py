# Copyright (c) OpenMMLab. All rights reserved.
from typing import Tuple, Union

import torch
from torch import Tensor, nn

from mmpose.models.utils.tta import flip_visibility
from mmpose.registry import MODELS
from mmpose.utils.tensor_utils import to_numpy
from mmpose.utils.typing import (ConfigType, InstanceList, OptConfigType,
                                 OptSampleList, Predictions)
from ..base_head import BaseHead


@MODELS.register_module()
class VisPredictHead(BaseHead):
    """VisPredictHead must be used together with other heads. It can predict
    keypoints coordinates of and their visibility simultaneously. In the
    current version, it only supports top-down approaches.

    Args:
        pose_cfg (Config): Config to construct keypoints prediction head
        loss (Config): Config for visibility loss. Defaults to use
            :class:`BCELoss`
        use_sigmoid (bool): Whether to use sigmoid activation function
        init_cfg (Config, optional): Config to control the initialization. See
            :attr:`default_init_cfg` for default settings
    """

    def __init__(self,
                 pose_cfg: ConfigType,
                 loss: ConfigType = dict(
                     type='BCELoss', use_target_weight=False,
                     use_sigmoid=True),
                 init_cfg: OptConfigType = None):

        if init_cfg is None:
            init_cfg = self.default_init_cfg

        super().__init__(init_cfg)

        self.in_channels = pose_cfg['in_channels']
        if pose_cfg.get('num_joints', None) is not None:
            self.out_channels = pose_cfg['num_joints']
        elif pose_cfg.get('out_channels', None) is not None:
            self.out_channels = pose_cfg['out_channels']
        else:
            raise ValueError('VisPredictHead requires \'num_joints\' or'
                             ' \'out_channels\' in the pose_cfg.')

        self.loss_module = MODELS.build(loss)

        self.pose_head = MODELS.build(pose_cfg)
        self.pose_cfg = pose_cfg

        self.use_sigmoid = loss.get('use_sigmoid', False)

        modules = [
            nn.AdaptiveAvgPool2d(1),
            nn.Flatten(),
            nn.Linear(self.in_channels, self.out_channels)
        ]
        if self.use_sigmoid:
            modules.append(nn.Sigmoid())

        self.vis_head = nn.Sequential(*modules)

    def vis_forward(self, feats: Tuple[Tensor]):
        """Forward the vis_head. The input is multi scale feature maps and the
        output is coordinates visibility.

        Args:
            feats (Tuple[Tensor]): Multi scale feature maps.

        Returns:
            Tensor: output coordinates visibility.
        """
        x = feats[-1]
        while len(x.shape) < 4:
            x.unsqueeze_(-1)
        x = self.vis_head(x)
        return x.reshape(-1, self.out_channels)

    def forward(self, feats: Tuple[Tensor]):
        """Forward the network. The input is multi scale feature maps and the
        output is coordinates and coordinates visibility.

        Args:
            feats (Tuple[Tensor]): Multi scale feature maps.

        Returns:
            Tuple[Tensor]: output coordinates and coordinates visibility.
        """
        x_pose = self.pose_head.forward(feats)
        x_vis = self.vis_forward(feats)

        return x_pose, x_vis

    def integrate(self, batch_vis: Tensor,
                  pose_preds: Union[Tuple, Predictions]) -> InstanceList:
        """Add keypoints visibility prediction to pose prediction.

        Overwrite the original keypoint_scores.
        """
        if isinstance(pose_preds, tuple):
            pose_pred_instances, pose_pred_fields = pose_preds
        else:
            pose_pred_instances = pose_preds
            pose_pred_fields = None

        batch_vis_np = to_numpy(batch_vis, unzip=True)

        assert len(pose_pred_instances) == len(batch_vis_np)
        for index, _ in enumerate(pose_pred_instances):
            pose_pred_instances[index].keypoints_visible = batch_vis_np[index]

        return pose_pred_instances, pose_pred_fields

    def predict(self,
                feats: Tuple[Tensor],
                batch_data_samples: OptSampleList,
                test_cfg: ConfigType = {}) -> Predictions:
        """Predict results from features.

        Args:
            feats (Tuple[Tensor] | List[Tuple[Tensor]]): The multi-stage
                features (or multiple multi-stage features in TTA)
            batch_data_samples (List[:obj:`PoseDataSample`]): The batch
                data samples
            test_cfg (dict): The runtime config for testing process. Defaults
                to {}

        Returns:
            Union[InstanceList | Tuple[InstanceList | PixelDataList]]: If
            posehead's ``test_cfg['output_heatmap']==True``, return both
            pose and heatmap prediction; otherwise only return the pose
            prediction.

            The pose prediction is a list of ``InstanceData``, each contains
            the following fields:

                - keypoints (np.ndarray): predicted keypoint coordinates in
                    shape (num_instances, K, D) where K is the keypoint number
                    and D is the keypoint dimension
                - keypoint_scores (np.ndarray): predicted keypoint scores in
                    shape (num_instances, K)
                - keypoint_visibility (np.ndarray): predicted keypoints
                    visibility in shape (num_instances, K)

            The heatmap prediction is a list of ``PixelData``, each contains
            the following fields:

                - heatmaps (Tensor): The predicted heatmaps in shape (K, h, w)
        """
        if test_cfg.get('flip_test', False):
            # TTA: flip test -> feats = [orig, flipped]
            assert isinstance(feats, list) and len(feats) == 2
            flip_indices = batch_data_samples[0].metainfo['flip_indices']
            _feats, _feats_flip = feats

            _batch_vis = self.vis_forward(_feats)
            _batch_vis_flip = flip_visibility(
                self.vis_forward(_feats_flip), flip_indices=flip_indices)
            batch_vis = (_batch_vis + _batch_vis_flip) * 0.5
        else:
            batch_vis = self.vis_forward(feats)  # (B, K, D)

        batch_vis.unsqueeze_(dim=1)  # (B, N, K, D)

        if not self.use_sigmoid:
            batch_vis = torch.sigmoid(batch_vis)

        batch_pose = self.pose_head.predict(feats, batch_data_samples,
                                            test_cfg)

        return self.integrate(batch_vis, batch_pose)

    @torch.no_grad()
    def vis_accuracy(self, vis_pred_outputs, vis_labels, vis_weights=None):
        """Calculate visibility prediction accuracy."""
        if not self.use_sigmoid:
            vis_pred_outputs = torch.sigmoid(vis_pred_outputs)
        threshold = 0.5
        predictions = (vis_pred_outputs >= threshold).float()
        correct = (predictions == vis_labels).float()
        if vis_weights is not None:
            accuracy = (correct * vis_weights).sum(dim=1) / (
<<<<<<< HEAD
                vis_weights.sum(dim=1, keepdims=True) + 1e-6)
=======
                vis_weights.sum(dim=1) + 1e-6)
>>>>>>> 7bfa713e
        else:
            accuracy = correct.mean(dim=1)
        return accuracy.mean()

    def loss(self,
             feats: Tuple[Tensor],
             batch_data_samples: OptSampleList,
             train_cfg: OptConfigType = {}) -> dict:
        """Calculate losses from a batch of inputs and data samples.

        Args:
            feats (Tuple[Tensor]): The multi-stage features
            batch_data_samples (List[:obj:`PoseDataSample`]): The batch
                data samples
            train_cfg (dict): The runtime config for training process.
                Defaults to {}

        Returns:
            dict: A dictionary of losses.
        """
        vis_pred_outputs = self.vis_forward(feats)
        vis_labels = []
        vis_weights = [] if self.loss_module.use_target_weight else None
        for d in batch_data_samples:
            vis_label = d.gt_instance_labels.keypoint_weights.float()
            vis_labels.append(vis_label)
            if vis_weights is not None:
                vis_weights.append(
                    getattr(d.gt_instance_labels, 'keypoints_visible_weights',
                            vis_label.new_ones(vis_label.shape)))
        vis_labels = torch.cat(vis_labels)
        vis_weights = torch.cat(vis_weights) if vis_weights else None

        # calculate vis losses
        losses = dict()
        loss_vis = self.loss_module(vis_pred_outputs, vis_labels, vis_weights)

        losses.update(loss_vis=loss_vis)

        # calculate vis accuracy
        acc_vis = self.vis_accuracy(vis_pred_outputs, vis_labels, vis_weights)
        losses.update(acc_vis=acc_vis)

        # calculate keypoints losses
        loss_kpt = self.pose_head.loss(feats, batch_data_samples)
        losses.update(loss_kpt)

        return losses

    @property
    def default_init_cfg(self):
        init_cfg = [dict(type='Normal', layer=['Linear'], std=0.01, bias=0)]
        return init_cfg<|MERGE_RESOLUTION|>--- conflicted
+++ resolved
@@ -185,11 +185,7 @@
         correct = (predictions == vis_labels).float()
         if vis_weights is not None:
             accuracy = (correct * vis_weights).sum(dim=1) / (
-<<<<<<< HEAD
-                vis_weights.sum(dim=1, keepdims=True) + 1e-6)
-=======
                 vis_weights.sum(dim=1) + 1e-6)
->>>>>>> 7bfa713e
         else:
             accuracy = correct.mean(dim=1)
         return accuracy.mean()
