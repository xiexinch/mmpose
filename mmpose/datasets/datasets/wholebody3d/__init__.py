--- conflicted
+++ resolved
@@ -1,13 +1,8 @@
 # Copyright (c) OpenMMLab. All rights reserved.
-<<<<<<< HEAD
+from .agora_dataset import AgoraDataset
 from .h3wb_dataset import H3WBDataset, H36MWholeBodyDataset
 from .ubody3d_dataset import UBody3dDataset
 
-__all__ = ['UBody3dDataset', 'H36MWholeBodyDataset', 'H3WBDataset']
-=======
-from .agora_dataset import AgoraDataset
-from .h3wb_dataset import H36MWholeBodyDataset
-from .ubody3d_dataset import UBody3dDataset
-
-__all__ = ['UBody3dDataset', 'H36MWholeBodyDataset', 'AgoraDataset']
->>>>>>> 2ea33cd0
+__all__ = [
+    'UBody3dDataset', 'H36MWholeBodyDataset', 'H3WBDataset', 'AgoraDataset'
+]